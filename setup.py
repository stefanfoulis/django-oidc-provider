--- conflicted
+++ resolved
@@ -37,12 +37,8 @@
         'Topic :: Internet :: WWW/HTTP :: Dynamic Content',
     ],
     tests_require=[
-<<<<<<< HEAD
         'pyjwkest>=1.0.3,<1.1',
-=======
-        'pyjwkest==1.0.1',
         'mock==1.3.0',
->>>>>>> f4dfa730
     ],
 
     install_requires=[
