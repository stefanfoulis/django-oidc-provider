import importlib
import random
import string

from django.conf import settings


class DefaultSettings(object):
    required_attrs = ()

    def __init__(self):
        self._unauthenticated_session_management_key = None

    @property
    def OIDC_LOGIN_URL(self):
        """
        REQUIRED. Used to log the user in. By default Django's LOGIN_URL will be used.
        """
        return settings.LOGIN_URL

    @property
    def SITE_URL(self):
        """
        OPTIONAL. The OP server url.
        """
        return None

    @property
    def OIDC_AFTER_USERLOGIN_HOOK(self):
        """
        OPTIONAL.  Provide a way to plug into the process after
        the user has logged in, typically to perform some business logic.
        """
        return 'oidc_provider.lib.utils.common.default_after_userlogin_hook'

    @property
    def OIDC_AFTER_END_SESSION_HOOK(self):
        """
        OPTIONAL.  Provide a way to plug into the end session process just before calling
         Django's logout function, typically to perform some business logic.
        """
        return 'oidc_provider.lib.utils.common.default_after_end_session_hook'

    @property
    def OIDC_CODE_EXPIRE(self):
        """
        OPTIONAL. Code expiration time expressed in seconds.
        """
        return 60*10

    @property
    def OIDC_EXTRA_SCOPE_CLAIMS(self):
        """
        OPTIONAL. A string with the location of your class.
        Used to add extra scopes specific for your app.
        """
        return None

    @property
    def OIDC_IDTOKEN_EXPIRE(self):
        """
        OPTIONAL. Id token expiration time expressed in seconds.
        """
        return 60*10

    @property
    def OIDC_IDTOKEN_SUB_GENERATOR(self):
        """
        OPTIONAL. Subject Identifier. A locally unique and never
        reassigned identifier within the Issuer for the End-User,
        which is intended to be consumed by the Client.
        """
        return 'oidc_provider.lib.utils.common.default_sub_generator'

    @property
    def OIDC_SESSION_MANAGEMENT_ENABLE(self):
        """
        OPTIONAL. If enabled, the Server will support Session Management 1.0 specification.
        """
        return False

    @property
<<<<<<< HEAD
    def OIDC_UNAUTHENTICATED_SESSION_MANAGEMENT_KEY(self):
        """
        OPTIONAL. Supply a fixed string to use as browser-state key for unauthenticated clients.
        """

        # Memoize generated value
        if not self._unauthenticated_session_management_key:
            self._unauthenticated_session_management_key = ''.join(
                random.choice(string.ascii_uppercase + string.digits) for _ in range(100))
        return self._unauthenticated_session_management_key

    @property
    def OIDC_SKIP_CONSENT_ALWAYS(self):
        """
        OPTIONAL. If enabled, the Server will NEVER ask the user for consent.
        """
        return False

    @property
    def OIDC_SKIP_CONSENT_ENABLE(self):
        """
        OPTIONAL. If enabled, the Server will save the user consent
        given to a specific client, so that user won't be prompted for
        the same authorization multiple times.
        """
        return True

    @property
=======
>>>>>>> e7947e27
    def OIDC_SKIP_CONSENT_EXPIRE(self):
        """
        OPTIONAL. User consent expiration after been granted.
        """
        return 30*3

    @property
    def OIDC_TOKEN_EXPIRE(self):
        """
        OPTIONAL. Token object expiration after been created.
        Expressed in seconds.
        """
        return 60*60

    @property
    def OIDC_USERINFO(self):
        """
        OPTIONAL. A string with the location of your function.
        Used to populate standard claims with your user information.
        """
        return 'oidc_provider.lib.utils.common.default_userinfo'

    @property
    def OIDC_IDTOKEN_PROCESSING_HOOK(self):
        """
        OPTIONAL. A string with the location of your hook.
        Used to add extra dictionary values specific for your app into id_token.
        """
        return 'oidc_provider.lib.utils.common.default_idtoken_processing_hook'

    @property
    def OIDC_GRANT_TYPE_PASSWORD_ENABLE(self):
        """
        OPTIONAL. A boolean to set whether to allow the Resource Owner Password
        Credentials Grant. https://tools.ietf.org/html/rfc6749#section-4.3

        From the specification:
            Since this access token request utilizes the resource owner's
            password, the authorization server MUST protect the endpoint
            against brute force attacks (e.g., using rate-limitation or
            generating alerts).

        How you do this, is up to you.
        """
        return False

    @property
    def OIDC_TEMPLATES(self):
        return {
            'authorize': 'oidc_provider/authorize.html',
            'error': 'oidc_provider/error.html'
        }

default_settings = DefaultSettings()


def import_from_str(value):
    """
    Attempt to import a class from a string representation.
    """
    try:
        parts = value.split('.')
        module_path, class_name = '.'.join(parts[:-1]), parts[-1]
        module = importlib.import_module(module_path)
        return getattr(module, class_name)
    except ImportError as e:
        msg = 'Could not import %s for settings. %s: %s.' % (value, e.__class__.__name__, e)
        raise ImportError(msg)


def get(name, import_str=False):
    """
    Helper function to use inside the package.
    """
    value = None
    default_value = getattr(default_settings, name)

    try:
        value = getattr(settings, name)
    except AttributeError:
        if name in default_settings.required_attrs:
            raise Exception('You must set ' + name + ' in your settings.')

    if isinstance(default_value, dict) and value:
        default_value.update(value)
        value = default_value
    else:
        value = value or default_value
        value = import_from_str(value) if import_str else value

    return value<|MERGE_RESOLUTION|>--- conflicted
+++ resolved
@@ -80,7 +80,6 @@
         return False
 
     @property
-<<<<<<< HEAD
     def OIDC_UNAUTHENTICATED_SESSION_MANAGEMENT_KEY(self):
         """
         OPTIONAL. Supply a fixed string to use as browser-state key for unauthenticated clients.
@@ -92,25 +91,6 @@
                 random.choice(string.ascii_uppercase + string.digits) for _ in range(100))
         return self._unauthenticated_session_management_key
 
-    @property
-    def OIDC_SKIP_CONSENT_ALWAYS(self):
-        """
-        OPTIONAL. If enabled, the Server will NEVER ask the user for consent.
-        """
-        return False
-
-    @property
-    def OIDC_SKIP_CONSENT_ENABLE(self):
-        """
-        OPTIONAL. If enabled, the Server will save the user consent
-        given to a specific client, so that user won't be prompted for
-        the same authorization multiple times.
-        """
-        return True
-
-    @property
-=======
->>>>>>> e7947e27
     def OIDC_SKIP_CONSENT_EXPIRE(self):
         """
         OPTIONAL. User consent expiration after been granted.
